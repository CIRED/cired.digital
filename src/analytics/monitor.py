"""
Monitor Cirdi app.

A FastAPI application to collect Cirdi analytics.
"""

import json
import os
from datetime import UTC, datetime

from fastapi import FastAPI
from fastapi.middleware.cors import CORSMiddleware
from fastapi.responses import FileResponse, HTMLResponse, JSONResponse
from models import MonitorEvent
from utils import sanitize

app = FastAPI()

# CORS support
app.add_middleware(
    CORSMiddleware,
    allow_origins=["*"],  # restrict this in prod
    allow_credentials=True,
    allow_methods=["*"],
    allow_headers=["*"],
)


@app.get("/health", response_class=JSONResponse)
async def health() -> dict[str, str]:
    """Return a simple health check response."""
    return {"status": "ok"}


@app.get("/v1/view/privacy", response_class=HTMLResponse)
async def view_privacy() -> FileResponse:
    """
    Serve the privacy statement with a description of data collected and the user's rights.

    Returns
    -------
    FileResponse
        The privacy HTML page.

    """
    return FileResponse(
        os.path.join("templates", "privacy.html"), media_type="text/html"
    )


@app.post("/v1/monitor")
async def monitor_event(event: MonitorEvent) -> dict[str, str]:
    """
    Log monitoring events.

    Parameters
    ----------
    event : MonitorEvent
        Monitoring event data.

    Returns
    -------
    dict
        Success message.

    """
    # Sanitize sessionId, timestamp, eventType for filename:
    #  allow only alphanumeric characters and underscores.
    # Specially necessary for event.sessionId, which is user-provided
    # and could contain characters that are not safe for filenames.
    # This is a security measure to prevent path traversal attacks.
    # Tell CodeQL that we trust our sanitize()
    # codeql[py/path-injection]: input sanitized using utils.sanitize()
    safe_session = sanitize(event.sessionId)
    safe_timestamp = sanitize(event.timestamp)
    safe_type = sanitize(event.eventType)
    # Directory: /data/logs/YYYY/MM/DD/
    now = datetime.now(UTC)
    dir_path = os.path.join(
        "data", "logs", f"{now.year:04d}", f"{now.month:02d}", f"{now.day:02d}"
    )
    os.makedirs(dir_path, exist_ok=True)
    # Now save the event as a JSON file
    filename = f"{safe_session}-{safe_timestamp}-{safe_type}.json"
<<<<<<< HEAD
    file_path = os.path.normpath(os.path.join(dir_path, filename))
    abs_dir_path = os.path.abspath(dir_path)
    abs_file_path = os.path.abspath(os.path.normpath(file_path))
    # Ensure the normalized file_path is within the intended directory
    if not abs_file_path.startswith(abs_dir_path + os.sep):
=======
    file_path = os.path.normpath(os.path.realpath(os.path.join(dir_path, filename)))
    abs_dir_path = os.path.normpath(os.path.realpath(dir_path))
    # Ensure the resolved file_path is strictly within the intended directory
    if os.path.commonpath([abs_dir_path, file_path]) != abs_dir_path:
>>>>>>> 65a95bcf
        raise ValueError("Invalid file path: potential path traversal detected")
    # CodeQL alert on next line suppressed because we trust sanitize()
    with open(file_path, "w", encoding="utf-8") as f:
        json.dump(event.model_dump(), f, ensure_ascii=False, indent=2)
    return {"message": "Monitor event saved"}<|MERGE_RESOLUTION|>--- conflicted
+++ resolved
@@ -70,7 +70,6 @@
     # and could contain characters that are not safe for filenames.
     # This is a security measure to prevent path traversal attacks.
     # Tell CodeQL that we trust our sanitize()
-    # codeql[py/path-injection]: input sanitized using utils.sanitize()
     safe_session = sanitize(event.sessionId)
     safe_timestamp = sanitize(event.timestamp)
     safe_type = sanitize(event.eventType)
@@ -82,18 +81,10 @@
     os.makedirs(dir_path, exist_ok=True)
     # Now save the event as a JSON file
     filename = f"{safe_session}-{safe_timestamp}-{safe_type}.json"
-<<<<<<< HEAD
-    file_path = os.path.normpath(os.path.join(dir_path, filename))
-    abs_dir_path = os.path.abspath(dir_path)
-    abs_file_path = os.path.abspath(os.path.normpath(file_path))
-    # Ensure the normalized file_path is within the intended directory
-    if not abs_file_path.startswith(abs_dir_path + os.sep):
-=======
     file_path = os.path.normpath(os.path.realpath(os.path.join(dir_path, filename)))
     abs_dir_path = os.path.normpath(os.path.realpath(dir_path))
     # Ensure the resolved file_path is strictly within the intended directory
     if os.path.commonpath([abs_dir_path, file_path]) != abs_dir_path:
->>>>>>> 65a95bcf
         raise ValueError("Invalid file path: potential path traversal detected")
     # CodeQL alert on next line suppressed because we trust sanitize()
     with open(file_path, "w", encoding="utf-8") as f:
