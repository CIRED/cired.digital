--- conflicted
+++ resolved
@@ -393,14 +393,9 @@
   try {
     await loadSettings();
     setupEventListeners();
-<<<<<<< HEAD
-    
-    // Initialize profile system
     if (typeof initializeProfile === 'function') {
         initializeProfile();
     }
-=======
->>>>>>> 9d664817
 
     debugMode = debugModeCheckbox.checked;
     debugLog('Configuration initialized');
