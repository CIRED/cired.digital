--- conflicted
+++ resolved
@@ -238,11 +238,10 @@
   to { transform: rotate(360deg); }
 }
 
-<<<<<<< HEAD
 .streaming-events {
   margin-top: 1rem;
   padding: 0.5rem;
-  background-color: #f8f9fa;
+  background-color: var(--color-surface);
   border-radius: 4px;
   font-family: monospace;
   font-size: 0.8rem;
@@ -253,18 +252,18 @@
 .streaming-title {
   font-weight: bold;
   margin-bottom: 0.5rem;
-  color: #3b82f6;
+  color: var(--color-text);
 }
 
 .streaming-event {
   margin: 0.2rem 0;
-  color: #666;
-=======
+  color: var(--color-text-soft);
+}
+
 .seen {
   opacity: 0;
   transition: opacity 3s ease;
   pointer-events: none;
->>>>>>> d2287798
 }
 
 /* ==========================================
