--- conflicted
+++ resolved
@@ -4,6 +4,7 @@
 import os
 import re
 import time
+import uuid
 from pathlib import Path
 
 from r2r import R2RClient
@@ -53,6 +54,15 @@
         print(f"Warning: Failed to delete local file: {e}")
 
 
+def is_valid_uuid(value: str) -> bool:
+    """Check if a string is a valid UUID."""
+    try:
+        uuid.UUID(str(value))
+        return True
+    except (ValueError, TypeError):
+        return False
+
+
 def create_or_get_document() -> str | None:
     """
     Create a document from the test file or retrieve its existing ID.
@@ -65,17 +75,22 @@
     try:
         response = client.documents.create(file_path=TEST_FILE)
         document_id = response.results.document_id
+
+        assert isinstance(
+            document_id, str
+        ), f"Expected document_id to be str, got {type(document_id)}"
+        assert is_valid_uuid(
+            document_id
+        ), f"Expected document_id to be a valid UUID, got: {document_id}"
         print("Document created.")
-<<<<<<< HEAD
-        time.sleep(4)  # Allow time for ingestion
-        return str(response.results.document_id)
-=======
 
         start_time = time.time()
         while time.time() - start_time < DOCUMENT_POLLING_TIMEOUT:
             try:
                 doc_info = client.documents.retrieve(document_id)
-                ingestion_status = getattr(doc_info.results, 'ingestion_status', 'unknown')
+                ingestion_status = getattr(
+                    doc_info.results, "ingestion_status", "unknown"
+                )
 
                 print(f"Document status: ingestion={ingestion_status}")
 
@@ -91,9 +106,11 @@
                 print(f"Error checking document status: {poll_error}")
                 time.sleep(DOCUMENT_POLLING_INTERVAL)
 
-        print(f"Timeout waiting for document to be ready after {DOCUMENT_POLLING_TIMEOUT} seconds")
+        print(
+            f"Timeout waiting for document to be ready after {DOCUMENT_POLLING_TIMEOUT} seconds"
+        )
         return document_id
->>>>>>> 7ac7e479
+
     except Exception as e:
         error_msg = str(e)
         if "already exists" in error_msg:
